import 'dart:async';

import 'package:flutter/material.dart';

import 'package:implicitly_animated_reorderable_list/implicitly_animated_reorderable_list.dart';
import 'package:implicitly_animated_reorderable_list/transitions.dart';

class VerticalNestedExample extends StatefulWidget {
  const VerticalNestedExample();

  @override
  State<StatefulWidget> createState() => VerticalNestedExampleState();
}

class VerticalNestedExampleState extends State<VerticalNestedExample> {
  List<String> nestedList = List.generate(20, (i) => "$i");
  bool nestedInReorder = false;

  Timer _timer;

  @override
  void initState() {
    super.initState();

    setTimer();
  }

  void setTimer() {
    _timer = Timer.periodic(const Duration(milliseconds: 1500), (timer) {
      setState(() => nestedList.shuffle());
      print(nestedList);
    });
  }

  @override
  Widget build(BuildContext context) {
    final theme = Theme.of(context);
    final textTheme = theme.textTheme;

    return Scaffold(
      appBar: AppBar(
        backgroundColor: Colors.amber,
      ),
      body: ImplicitlyAnimatedReorderableList<String>(
<<<<<<< HEAD
        shrinkWrap: true,
=======
        padding: const EdgeInsets.all(24),
        spawnIsolate: true,
>>>>>>> e330eeca
        items: nestedList,
        areItemsTheSame: (oldItem, newItem) => oldItem == newItem,
        onReorderFinished: (item, from, to, newList) {
          setState(() {
            nestedList
              ..clear()
              ..addAll(newList);
          });
        },
<<<<<<< HEAD
        header: Container(
          height: 120,
          color: Colors.red,
          child: Center(
            child: Text(
              'Header',
              style: textTheme.headline6.copyWith(color: Colors.white),
=======
        header: GestureDetector(
          onTap: () {
            _timer.isActive ? _timer.cancel() : setTimer();
          },
          child: Container(
            height: 120,
            color: Colors.red,
            child: Center(
              child: Text(
                'Header',
                style: textTheme.headline6.copyWith(color: Colors.white),
              ),
>>>>>>> e330eeca
            ),
          ),
        ),
        footer: Container(
          height: 120,
          color: Colors.red,
          child: Center(
            child: Text(
              'Footer',
              style: textTheme.headline6.copyWith(color: Colors.white),
            ),
          ),
        ),
        itemBuilder: (context, itemAnimation, item, index) {
          return Reorderable(
            key: ValueKey(item),
            builder: (context, dragAnimation, inDrag) {
              return AnimatedBuilder(
                animation: dragAnimation,
                builder: (context, child) {
                  Widget card = Card(
                    elevation: 8,
                    child: AnimatedContainer(
                      height: inDrag ? 150 : 120,
                      duration: const Duration(milliseconds: 300),
                      padding: const EdgeInsets.symmetric(horizontal: 10),
                      child: Row(
                        mainAxisAlignment: MainAxisAlignment.spaceBetween,
                        children: <Widget>[
                          Text(item),
                          const Handle(
                            child: Icon(Icons.menu),
                          ),
                        ],
                      ),
                    ),
                  );

                  if (!inDrag) {
                    card = SizeFadeTransition(
                      animation: itemAnimation,
                      child: card,
                    );
                  }

                  return Transform(
                    transform: Matrix4.rotationZ(0.25 * dragAnimation.value),
                    alignment: FractionalOffset.centerRight,
                    child: card,
                  );
                },
              );
            },
          );
        },
      ),
    );
  }

  @override
  void dispose() {
    _timer.cancel();
    super.dispose();
  }
}<|MERGE_RESOLUTION|>--- conflicted
+++ resolved
@@ -42,12 +42,8 @@
         backgroundColor: Colors.amber,
       ),
       body: ImplicitlyAnimatedReorderableList<String>(
-<<<<<<< HEAD
-        shrinkWrap: true,
-=======
         padding: const EdgeInsets.all(24),
         spawnIsolate: true,
->>>>>>> e330eeca
         items: nestedList,
         areItemsTheSame: (oldItem, newItem) => oldItem == newItem,
         onReorderFinished: (item, from, to, newList) {
@@ -57,15 +53,6 @@
               ..addAll(newList);
           });
         },
-<<<<<<< HEAD
-        header: Container(
-          height: 120,
-          color: Colors.red,
-          child: Center(
-            child: Text(
-              'Header',
-              style: textTheme.headline6.copyWith(color: Colors.white),
-=======
         header: GestureDetector(
           onTap: () {
             _timer.isActive ? _timer.cancel() : setTimer();
@@ -78,7 +65,6 @@
                 'Header',
                 style: textTheme.headline6.copyWith(color: Colors.white),
               ),
->>>>>>> e330eeca
             ),
           ),
         ),
